--- conflicted
+++ resolved
@@ -26,17 +26,10 @@
       value: 'no'
     - name: 'nav-toc'
       value: 'partial'
-<<<<<<< HEAD
-apps:
+uat:
   ac-disc: 22.43.3
   as-admin: 2.13.43
   ar-user: 322.3.93
-=======
-uat:
-  ac-disc: 22.46.3
-  as-admin: 24.13.43.90
-  ar-user: 32.3.93
->>>>>>> e24bc1ef
 
 codes:
   ac-disc-code: AQWD
